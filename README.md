# DRESS - Deep learning-based Resource for Exploring Splicing Signatures

A toolkit for generating synthetic datasets related to RNA splicing.

## Running example

As for now, the package contains two commands:
 - `generate` to generate synthetic datasets from a start sequence.
 - `filter` to filter datasets by desired levels of PSI or dPSI.
 
To run an evolutionary search with exon 6 of FAS gene:

`dress generate data/examples/generate/raw_input/FAS_exon6/data.tsv`

To skip running the black box model (e.g, SpliceAI), run with `--dry_run`, which will return as fitness the proportional index (between 0 and 1) of the individual in the population.

The full list of argument options can be inspected with `dress generate --help` or by looking at the yaml configuration file at `dress/configs/generate.yaml`. 

<<<<<<< HEAD
The required transcript structure cache can be downloaded from [here](https://app.box.com/s/tbh293kqh1s9nbi624esl0c18maxuhss). Then, download the human genome hg38 (for example from [here](https://ftp.ebi.ac.uk/pub/databases/gencode/Gencode_human/release_45/GRCh38.primary_assembly.genome.fa.gz), uncompress it and optionally simplify chromosome headers with `sed '/^>/s/ .*//'`. Then, put both files in a single directory, which is given in `--cache_dir`. By default, it expects this data to be in `data/cache`.
=======
The required transcript structure cache (from GENCODE v44) can be downloaded from [here](https://app.box.com/s/tbh293kqh1s9nbi624esl0c18maxuhss). Then, download the human genome hg38 (for example from [here](https://ftp.ebi.ac.uk/pub/databases/gencode/Gencode_human/release_45/GRCh38.primary_assembly.genome.fa.gz), uncompress it and optionally simplify chromosome headers with `sed '/^>/s/ .*//'`. Then, put both files in a single directory, which is given in `--cache_dir`. By default, it expects this data to be in `data/cache`.
>>>>>>> a9d79bb6
<|MERGE_RESOLUTION|>--- conflicted
+++ resolved
@@ -16,8 +16,4 @@
 
 The full list of argument options can be inspected with `dress generate --help` or by looking at the yaml configuration file at `dress/configs/generate.yaml`. 
 
-<<<<<<< HEAD
-The required transcript structure cache can be downloaded from [here](https://app.box.com/s/tbh293kqh1s9nbi624esl0c18maxuhss). Then, download the human genome hg38 (for example from [here](https://ftp.ebi.ac.uk/pub/databases/gencode/Gencode_human/release_45/GRCh38.primary_assembly.genome.fa.gz), uncompress it and optionally simplify chromosome headers with `sed '/^>/s/ .*//'`. Then, put both files in a single directory, which is given in `--cache_dir`. By default, it expects this data to be in `data/cache`.
-=======
-The required transcript structure cache (from GENCODE v44) can be downloaded from [here](https://app.box.com/s/tbh293kqh1s9nbi624esl0c18maxuhss). Then, download the human genome hg38 (for example from [here](https://ftp.ebi.ac.uk/pub/databases/gencode/Gencode_human/release_45/GRCh38.primary_assembly.genome.fa.gz), uncompress it and optionally simplify chromosome headers with `sed '/^>/s/ .*//'`. Then, put both files in a single directory, which is given in `--cache_dir`. By default, it expects this data to be in `data/cache`.
->>>>>>> a9d79bb6
+The required transcript structure cache (from GENCODE v44) can be downloaded from [here](https://app.box.com/s/tbh293kqh1s9nbi624esl0c18maxuhss). Then, download the human genome hg38 (for example from [here](https://ftp.ebi.ac.uk/pub/databases/gencode/Gencode_human/release_45/GRCh38.primary_assembly.genome.fa.gz), uncompress it and optionally simplify chromosome headers with `sed '/^>/s/ .*//'`. Then, put both files in a single directory, which is given in `--cache_dir`. By default, it expects this data to be in `data/cache`.